import logging
import re
<<<<<<< HEAD
from typing import Dict, List, Optional, Tuple
=======
>>>>>>> fce4027f

from sqlalchemy import Column, exc, sql
from sqlalchemy.sql import compiler, operators, selectable
from sqlalchemy.sql.compiler import OPERATORS

from sqlalchemy_kusto import NotSupportedError
from sqlalchemy_kusto.dialect_base import KustoBaseDialect

logger = logging.getLogger(__name__)

aggregates_sql_to_kql = {
    "count(*)": "count()",
    "count": "count",
    "count(distinct": "dcount",
    "count(distinct(": "dcount",
    "count_distinct": "dcount",
    "sum": "sum",
    "avg": "avg",
    "min": "min",
    "max": "max",
}
# AGGREGATE_PATTERN = r"(\w+)\s*\(\s*(DISTINCT|distinct\s*)?\(?\s*(\*|\w+)\s*\)?\s*\)"
AGGREGATE_PATTERN = r"(\w+)\s*\(\s*(DISTINCT|distinct\s*)?\(?\s*(\*|\[?\"?\'?\w+\"?\]?)\s*\)?\s*\)"


class UniversalSet:
    def __contains__(self, item) -> bool:
        return True


class KustoKqlIdentifierPreparer(compiler.IdentifierPreparer):
    # We want to quote all table and column names to prevent unconventional names usage
    reserved_words = UniversalSet()

    def __init__(self, dialect, **kw) -> None:
        super().__init__(dialect, initial_quote='["', final_quote='"]', **kw)


class KustoKqlCompiler(compiler.SQLCompiler):
    OPERATORS[operators.and_] = " and "

    delete_extra_from_clause = None
    update_from_clause = None
    visit_empty_set_expr = None
    visit_sequence = None

    def visit_select(
        self,
        select_stmt: selectable.Select,
        asfrom=False,
        insert_into=True,
        fromhints=None,
        compound_index: int = 0,
        select_wraps_for=None,
        lateral=False,
        from_linter=None,
        **kwargs,
<<<<<<< HEAD
    ):  # pylint: disable=too-many-positional-arguments
=======
    ) -> str:
>>>>>>> fce4027f
        logger.debug("Incoming query: %s", select_stmt)
        if len(select_stmt.get_final_froms()) != 1:
<<<<<<< HEAD
            raise NotSupportedError('Only single "select from" query is supported in kql compiler')
=======
            raise NotSupportedError(
                'Only single "select from" query is supported in kql compiler'
            )

>>>>>>> fce4027f
        compiled_query_lines = []

        from_object = select_stmt.get_final_froms()[0]
        if hasattr(from_object, "element"):
            query = self._get_most_inner_element(from_object.element)
            (main, lets) = self._extract_let_statements(query.text)
            compiled_query_lines.extend(lets)
            compiled_query_lines.append(
                f"let {from_object.name} = ({self._convert_schema_in_statement(main)});"
            )
            compiled_query_lines.append(from_object.name)
        elif hasattr(from_object, "name"):
            if from_object.schema is not None:
                unquoted_schema = from_object.schema.strip("\"'")
                compiled_query_lines.append(f'database("{unquoted_schema}").')
            unquoted_name = from_object.name.strip("\"'")
            compiled_query_lines.append(f'["{unquoted_name}"]')
        else:
            compiled_query_lines.append(
                self._convert_schema_in_statement(from_object.text)
            )

        projections_parts_dict = self._get_projection_or_summarize(select_stmt)
        if "extend" in projections_parts_dict:
            compiled_query_lines.append(projections_parts_dict.pop("extend"))

        if select_stmt._whereclause is not None:
            where_clause = select_stmt._whereclause._compiler_dispatch(self, **kwargs)
            if where_clause:
                converted_where_clause = self._sql_to_kql_where(where_clause)
                compiled_query_lines.append(f"| where {converted_where_clause}")

        for statement_part in projections_parts_dict.values():
            if statement_part:
                compiled_query_lines.append(statement_part)

        if select_stmt._limit_clause is not None:
            kwargs["literal_execute"] = True
            compiled_query_lines.append(
                f"| take {self.process(select_stmt._limit_clause, **kwargs)}"
<<<<<<< HEAD
            )  # pylint: disable=protected-access
=======
            )

>>>>>>> fce4027f
        compiled_query_lines = list(filter(None, compiled_query_lines))
        compiled_query = "\n".join(compiled_query_lines)
        logger.warning("Compiled query: %s", compiled_query)
        return compiled_query

    def limit_clause(self, select, **kw):
        return ""

<<<<<<< HEAD
    def _get_projection_or_summarize(self, select: selectable.Select) -> Dict[str, str]:
        """Builds the ending part of the query either project or summarize"""
=======
    def _get_projection_or_summarize(self, select: selectable.Select) -> str:
        """Builds the ending part of the query either project or summarize."""
>>>>>>> fce4027f
        columns = select.inner_columns
        group_by_cols = select._group_by_clauses  # pylint: disable=protected-access
        order_by_cols = select._order_by_clauses  # pylint: disable=protected-access
        summarize_statement = ""
        extend_statement = ""
        project_statement = ""
        has_aggregates = False
        # The following is the logic
        # With Columns :
        #     - Do we have a group by clause ? --Yes---> Do we have aggregate columns ? --Yes--> Summarize new column(s)
        #                |                                   |                                        with by clause
        #                N                                   N --> Add to projection
        #                |
        #                |
        #     - Do the columns have aliases ? --Yes---> Extend with aliases
        #                |
        #                N---> Add to projection
        if columns is not None:
            summarize_columns = set()
            extend_columns = set()
            projection_columns = []
            for column in [c for c in columns if c.name != "*"]:
                column_name, column_alias = self._extract_column_name_and_alias(column)
                column_alias = self._escape_and_quote_columns(column_alias, True)
                # Do we have a group by clause ?
                # Do we have aggregate columns ?
                kql_agg = self._extract_maybe_agg_column_parts(column_name)
                if kql_agg:
                    has_aggregates = True
                    summarize_columns.add(self._build_column_projection(kql_agg, column_alias))
                # No group by clause
                else:
                    # Do the columns have aliases ?
                    # Add additional and to handle case where : SELECT column_name as column_name
                    if column_alias and column_alias != column_name:
                        extend_columns.add(self._build_column_projection(column_name, column_alias, True))
                if column_alias:
                    projection_columns.append(self._escape_and_quote_columns(column_alias, True))
                else:
                    projection_columns.append(self._escape_and_quote_columns(column_name))
            # group by columns
            by_columns = self._group_by(group_by_cols)
            if has_aggregates or bool(by_columns):  # Summarize can happen with or without aggregate being created
                summarize_statement = f"| summarize {', '.join(summarize_columns)} "
                if by_columns:
                    summarize_statement = f"{summarize_statement} by {', '.join(by_columns)}"
            if extend_columns:
                extend_statement = f"| extend {', '.join(sorted(extend_columns))}"
            project_statement = f"| project {', '.join(projection_columns)}" if projection_columns else ""

        unwrapped_order_by = self._get_order_by(order_by_cols)

        sort_statement = f"| order by {', '.join(unwrapped_order_by)}" if unwrapped_order_by else ""
        # projection_statement = f"{extend_statement}{summarize_statement}{project_statement}{sort_statement}"
        return {
            "extend": extend_statement,
            "summarize": summarize_statement,
            "project": project_statement,
            "sort": sort_statement,
        }

<<<<<<< HEAD
    @staticmethod
    def _extract_maybe_agg_column_parts(column_name) -> Optional[str]:
        match_agg_cols = re.match(AGGREGATE_PATTERN, column_name, re.IGNORECASE)
        if match_agg_cols and match_agg_cols.groups():
            # Check if the aggregate function is count_distinct. This is case from superset
            # where we can use count(distinct or count_distinct)
            aggregate_func, distinct_keyword, agg_column_name = match_agg_cols.groups()
            is_distinct = bool(distinct_keyword) or aggregate_func.casefold() == "count_distinct"
            kql_agg = KustoKqlCompiler._sql_to_kql_aggregate(aggregate_func.lower(), agg_column_name, is_distinct)
            return kql_agg
        return None

    def _get_order_by(self, order_by_cols):
        unwrapped_order_by = []
        for elem in order_by_cols:
            if isinstance(elem, sql.elements._label_reference):
                nested_element = elem.element
                unwrapped_order_by.append(
                    f"{self._escape_and_quote_columns(nested_element._order_by_label_element.name,is_alias=True)} "
                    f"{'desc' if (nested_element.modifier is operators.desc_op) else 'asc'}"
                )
            elif isinstance(elem, sql.elements.TextClause):
                sort_parts = elem.text.split()
                if len(sort_parts) == 2:
                    unwrapped_order_by.append(
                        f"{self._escape_and_quote_columns(sort_parts[0],is_alias=True)} {sort_parts[1].lower()}"
=======
                if column_name in aggregates_sql_to_kql:
                    is_summarize = True
                    column_labels.append(
                        self._build_column_projection(
                            aggregates_sql_to_kql[column_name], column_alias
                        )
>>>>>>> fce4027f
                    )
                elif len(sort_parts) == 1:
                    unwrapped_order_by.append(self._escape_and_quote_columns(sort_parts[0], is_alias=True))
                else:
<<<<<<< HEAD
                    unwrapped_order_by.append(elem.text.replace(" ASC", " asc").replace(" DESC", " desc"))
            else:
                logger.warning("Unsupported order by clause: %s of type %s", elem, type(elem))
        return unwrapped_order_by

    def _group_by(self, group_by_cols):
        by_columns = set()
        for column in group_by_cols:
            column_name, column_alias = self._extract_column_name_and_alias(column)
            if column_alias:
                by_columns.add(self._escape_and_quote_columns(column_alias))
            else:
                by_columns.add(self._escape_and_quote_columns(column_name))
        return by_columns
=======
                    column_labels.append(
                        self._build_column_projection(column_name, column_alias)
                    )
>>>>>>> fce4027f

    @staticmethod
    def _escape_and_quote_columns(name: Optional[str], is_alias=False):
        if name is None:
            return None
        name = name.strip()
        if KustoKqlCompiler._is_kql_function(name) and not is_alias:
            return name
        if name.startswith('"') and name.endswith('"'):
            name = name[1:-1]
        # First, check if the name is already wrapped in ["ColumnName"] (escaped format)
        if name.startswith('["') and name.endswith('"]'):
            return name  # Return as is if already properly escaped
        # Remove surrounding spaces
        # Handle mathematical operations (wrap only the column part before operators)
        # Find the position of the first operator or space that separates the column name
        for operator in ["/", "+", "-", "*"]:
            if operator in name:
                # Split the name at the first operator and wrap the left part
                parts = name.split(operator, 1)
                # Remove quotes if they exist at the edges
                col_part = parts[0].strip()
                if col_part.startswith('"') and col_part.endswith('"'):
                    return f'["{col_part[1:-1].strip()}"] {operator} {parts[1].strip()}'
                return f'["{col_part}"] {operator} {parts[1].strip()}'  # Wrap the column part
            # No operators found, just wrap the entire name
            return f'["{name}"]'

    @staticmethod
    def _sql_to_kql_where(where_clause: str):
        where_clause = where_clause.strip().replace("\n", "")
        # Handle 'IS NULL' and 'IS NOT NULL' -> KQL equivalents
        where_clause = re.sub(
            r'(\["[^\]]+"\])\s*IS NULL', r"isnull(\1)", where_clause, re.IGNORECASE
        )  # IS NULL -> isnull(["FieldName"])
        where_clause = re.sub(
            r'(\["[^\]]+"\])\s*IS NOT NULL', r"isnotnull(\1)", where_clause, re.IGNORECASE
        )  # IS NOT NULL -> isnotnull(["FieldName"])
        # Handle comparison operators
        # Change '=' to '==' for equality comparisons
        where_clause = re.sub(r"(?<=[^=])=(?=\s|$|[^=])", r"==", where_clause, re.IGNORECASE)
        # Remove spaces in < = and > = operators
        where_clause = re.sub(r"\s*<\s*=\s*", "<=", where_clause, re.IGNORECASE)
        where_clause = re.sub(r"\s*>\s*=\s*", ">=", where_clause, re.IGNORECASE)
        where_clause = where_clause.replace(">==", ">=")
        where_clause = where_clause.replace("<==", "<=")
        where_clause = re.sub(r"(\s)(<>|!=)\s*", r" \2 ", where_clause, re.IGNORECASE)  # Handle '!=' and '<>'
        where_clause = re.sub(
            r"(\s)(<|<=|>|>=)\s*", r" \2 ", where_clause, re.IGNORECASE
        )  # Comparison operators: <, <=, >, >=
        # Step 3: Handle 'LIKE' -> 'has' for substring matching
        where_clause = re.sub(r"(\s)LIKE\s*", r"\1has ", where_clause, re.IGNORECASE)  # Replace LIKE with has
        # Step 4: Handle 'IN' and 'NOT IN' operators (with lists inside parentheses)
        # We need to correctly handle multiple spaces around IN/NOT IN and lists inside parentheses
        where_clause = re.sub(
            r"(\s)NOT IN\s*\(([^)]+)\)", r"\1not in (\2)", where_clause, re.IGNORECASE
        )  # NOT IN operator (list of values)
        where_clause = re.sub(
            r"(\s)IN\s*\(([^)]+)\)", r"\1in (\2)", where_clause, re.IGNORECASE
        )  # IN operator (list of values)
        # Handle BETWEEN operator (if needed)

        where_clause = re.sub(
            r"(\w+|\[\"[A-Za-z0-9_]+\"\]) (BETWEEN|between) (\d) (AND|and) (\d)",
            r"\1 between (\3..\5)",
            where_clause,
            re.IGNORECASE,
        )
        where_clause = re.sub(
            r"(\w+) (BETWEEN|between) (\d) (AND|and) (\d)", r"\1 between (\3..\5)", where_clause, re.IGNORECASE
        )
        # Handle logical operators 'AND' and 'OR' to ensure the conditions are preserved
        where_clause = re.sub(r"\s+AND\s+", r" and ", where_clause, re.IGNORECASE)  # Replace AND with 'and' in KQL
        where_clause = re.sub(r"\s+OR\s+", r" or ", where_clause, re.IGNORECASE)  # Replace OR with 'or' in KQL

        return where_clause

    @staticmethod
    def _is_kql_function(name: str):
        pattern = r"^[a-zA-Z_][a-zA-Z0-9_]*\s*\("
        return bool(re.match(pattern, name))

    def _get_most_inner_element(self, clause):
        """Finds the most nested element in clause."""
        inner_element = getattr(clause, "element", None)
        if inner_element is not None:
            return self._get_most_inner_element(inner_element)

        return clause

    @staticmethod
    def _extract_let_statements(clause) -> tuple[str, list[str]]:
        """Separates the final query from let statements."""
        rows = [s.strip() for s in clause.split(";")]
        main = next(filter(lambda row: not row.startswith("let"), rows), None)

        if main is None:
            raise exc.InvalidRequestError("The query doesn't contain body.")

        lets = [row + ";" for row in rows if row.startswith("let")]
        return main, lets

    @staticmethod
    def _extract_column_name_and_alias(column: Column) -> tuple[str, str | None]:
        if hasattr(column, "element"):
            return str(column.element), column.name
        if hasattr(column, "name"):
            return str(column.name), None
        return str(column), None

    @staticmethod
<<<<<<< HEAD
    def _build_column_projection(column_name: str, column_alias: Optional[str] = None, is_extend: bool = False) -> str:
        """Generates column alias semantic for project statement"""
        if is_extend:
            return (
                f"{column_alias} = {KustoKqlCompiler._escape_and_quote_columns(column_name)}"
                if column_alias
                else KustoKqlCompiler._escape_and_quote_columns(column_name)
            )
=======
    def _build_column_projection(
        column_name: str, column_alias: str | None = None
    ) -> str:
        """Generates column alias semantic for project statement."""
>>>>>>> fce4027f
        return f"{column_alias} = {column_name}" if column_alias else column_name

    @staticmethod
    def _convert_schema_in_statement(query: str) -> str:
        """
        Converts schema in the query from SQL notation to KQL notation. Returns converted query.

        Examples:
            - schema.table                -> database("schema").["table"]
            - schema."table.name"         -> database("schema").{"table.name"]
            - "schema.name".table         -> database("schema.name").["table"]
            - "schema.name"."table.name"  -> database("schema.name").["table.name"]
            - "schema name"."table name"  -> database("schema name").["table name"]
            - "table.name"                -> ["table.name"]
            - MyTable                     -> ["MyTable"]
            - ["schema"].["table"]        -> database("schema").["table"]
            - ["table"]                   -> ["table"]
        """
        pattern = r"^\[?([a-zA-Z0-9]+\b|\"[a-zA-Z0-9 \-_.]+\")?\]?\.?\[?([a-zA-Z0-9]+\b|\"[a-zA-Z0-9 \-_.]+\")\]?"
        match = re.search(pattern, query)
        if not match:
            return query

        original = match.group(0)
        unquoted_table = match.group(2).strip("\"'")

        if not match.group(1):
            return query.replace(original, f'["{unquoted_table}"]', 1)

        unquoted_schema = match.group(1).strip("\"'")
        return query.replace(
            original, f'database("{unquoted_schema}").["{unquoted_table}"]', 1
        )

    @staticmethod
    def _sql_to_kql_aggregate(
        sql_agg: str, column_name: Optional[str] = None, is_distinct: bool = False
    ) -> Optional[str]:
        """
        Converts SQL aggregate function to KQL equivalent.
        If a column name is provided, applies it to the aggregate.
        """
        has_column = column_name is not None and column_name.strip() != ""
        column_name_escaped = KustoKqlCompiler._escape_and_quote_columns(column_name) if has_column else ""
        return_value = None
        # The count function is a special case because it can be used with or without a column name
        # We can also use it in count(Distinct column_name) format. This has to be handled separately
        if sql_agg and ("count" in sql_agg or "COUNT" in sql_agg):
            if "*" in sql_agg or column_name == "*":
                return_value = aggregates_sql_to_kql["count(*)"]
            elif is_distinct:
                return_value = f"dcount({column_name_escaped})"
            else:
                return_value = f"count({column_name_escaped})"
        if return_value:
            return return_value
        # Other summarize operators have to be looked up
        aggregate_function = aggregates_sql_to_kql.get(sql_agg.lower().split("(")[0])
        if aggregate_function:
            return_value = f"{aggregate_function}({column_name_escaped})"
        return return_value


class KustoKqlHttpsDialect(KustoBaseDialect):
    name = "kustokql"
    statement_compiler = KustoKqlCompiler
    preparer = KustoKqlIdentifierPreparer
    supports_statement_cache = True<|MERGE_RESOLUTION|>--- conflicted
+++ resolved
@@ -1,9 +1,5 @@
 import logging
 import re
-<<<<<<< HEAD
-from typing import Dict, List, Optional, Tuple
-=======
->>>>>>> fce4027f
 
 from sqlalchemy import Column, exc, sql
 from sqlalchemy.sql import compiler, operators, selectable
@@ -61,21 +57,13 @@
         lateral=False,
         from_linter=None,
         **kwargs,
-<<<<<<< HEAD
-    ):  # pylint: disable=too-many-positional-arguments
-=======
     ) -> str:
->>>>>>> fce4027f
         logger.debug("Incoming query: %s", select_stmt)
         if len(select_stmt.get_final_froms()) != 1:
-<<<<<<< HEAD
-            raise NotSupportedError('Only single "select from" query is supported in kql compiler')
-=======
             raise NotSupportedError(
                 'Only single "select from" query is supported in kql compiler'
             )
 
->>>>>>> fce4027f
         compiled_query_lines = []
 
         from_object = select_stmt.get_final_froms()[0]
@@ -116,12 +104,8 @@
             kwargs["literal_execute"] = True
             compiled_query_lines.append(
                 f"| take {self.process(select_stmt._limit_clause, **kwargs)}"
-<<<<<<< HEAD
-            )  # pylint: disable=protected-access
-=======
             )
 
->>>>>>> fce4027f
         compiled_query_lines = list(filter(None, compiled_query_lines))
         compiled_query = "\n".join(compiled_query_lines)
         logger.warning("Compiled query: %s", compiled_query)
@@ -130,13 +114,8 @@
     def limit_clause(self, select, **kw):
         return ""
 
-<<<<<<< HEAD
-    def _get_projection_or_summarize(self, select: selectable.Select) -> Dict[str, str]:
-        """Builds the ending part of the query either project or summarize"""
-=======
-    def _get_projection_or_summarize(self, select: selectable.Select) -> str:
+    def _get_projection_or_summarize(self, select: selectable.Select) -> dict:
         """Builds the ending part of the query either project or summarize."""
->>>>>>> fce4027f
         columns = select.inner_columns
         group_by_cols = select._group_by_clauses  # pylint: disable=protected-access
         order_by_cols = select._order_by_clauses  # pylint: disable=protected-access
@@ -198,7 +177,6 @@
             "sort": sort_statement,
         }
 
-<<<<<<< HEAD
     @staticmethod
     def _extract_maybe_agg_column_parts(column_name) -> Optional[str]:
         match_agg_cols = re.match(AGGREGATE_PATTERN, column_name, re.IGNORECASE)
@@ -225,19 +203,10 @@
                 if len(sort_parts) == 2:
                     unwrapped_order_by.append(
                         f"{self._escape_and_quote_columns(sort_parts[0],is_alias=True)} {sort_parts[1].lower()}"
-=======
-                if column_name in aggregates_sql_to_kql:
-                    is_summarize = True
-                    column_labels.append(
-                        self._build_column_projection(
-                            aggregates_sql_to_kql[column_name], column_alias
-                        )
->>>>>>> fce4027f
                     )
                 elif len(sort_parts) == 1:
                     unwrapped_order_by.append(self._escape_and_quote_columns(sort_parts[0], is_alias=True))
                 else:
-<<<<<<< HEAD
                     unwrapped_order_by.append(elem.text.replace(" ASC", " asc").replace(" DESC", " desc"))
             else:
                 logger.warning("Unsupported order by clause: %s of type %s", elem, type(elem))
@@ -252,11 +221,6 @@
             else:
                 by_columns.add(self._escape_and_quote_columns(column_name))
         return by_columns
-=======
-                    column_labels.append(
-                        self._build_column_projection(column_name, column_alias)
-                    )
->>>>>>> fce4027f
 
     @staticmethod
     def _escape_and_quote_columns(name: Optional[str], is_alias=False):
@@ -368,23 +332,17 @@
         return str(column), None
 
     @staticmethod
-<<<<<<< HEAD
-    def _build_column_projection(column_name: str, column_alias: Optional[str] = None, is_extend: bool = False) -> str:
-        """Generates column alias semantic for project statement"""
+    def _build_column_projection(
+        column_name: str, column_alias: str | None = None, is_extend: bool = False
+    ) -> str:
+        """Generates column alias semantic for project statement."""
         if is_extend:
             return (
                 f"{column_alias} = {KustoKqlCompiler._escape_and_quote_columns(column_name)}"
                 if column_alias
                 else KustoKqlCompiler._escape_and_quote_columns(column_name)
             )
-=======
-    def _build_column_projection(
-        column_name: str, column_alias: str | None = None
-    ) -> str:
-        """Generates column alias semantic for project statement."""
->>>>>>> fce4027f
-        return f"{column_alias} = {column_name}" if column_alias else column_name
-
+          
     @staticmethod
     def _convert_schema_in_statement(query: str) -> str:
         """
