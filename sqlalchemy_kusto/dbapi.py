from collections import namedtuple
from typing import Any

from azure.identity import WorkloadIdentityCredential
<<<<<<< HEAD
from azure.kusto.data import ClientRequestProperties, KustoClient, KustoConnectionStringBuilder
=======
from azure.kusto.data import (
    ClientRequestProperties,
    KustoClient,
    KustoConnectionStringBuilder,
)
>>>>>>> fce4027f
from azure.kusto.data._models import KustoResultColumn
from azure.kusto.data.exceptions import KustoAuthenticationError, KustoServiceError

from sqlalchemy_kusto import errors


def check_closed(func):
    """Decorator that checks if connection/cursor is closed."""

    def decorator(self, *args, **kwargs):
        if self.closed:
<<<<<<< HEAD
            raise ValueError("{klass} already closed".format(klass=self.__class__.__name__))
=======
            raise ValueError(f"{self.__class__.__name__} already closed")
>>>>>>> fce4027f
        return func(self, *args, **kwargs)

    return decorator


def check_result(func):
    """Decorator that checks if the cursor has results from `execute`."""

    def decorator(self, *args, **kwargs):
<<<<<<< HEAD
        if self._results is None:  # pylint: disable=protected-access
=======
        if self._results is None:
>>>>>>> fce4027f
            raise ValueError("Called before `execute`")
        return func(self, *args, **kwargs)

    return decorator


def connect(
    cluster: str,
    database: str,
    msi: bool = False,
<<<<<<< HEAD
    user_msi: Optional[str] = None,
    workload_identity: bool = False,
    azure_ad_client_id: Optional[str] = None,
    azure_ad_client_secret: Optional[str] = None,
    azure_ad_tenant_id: Optional[str] = None,
):  # pylint: disable=too-many-positional-arguments
=======
    workload_identity: bool = False,
    user_msi: str | None = None,
    azure_ad_client_id: str | None = None,
    azure_ad_client_secret: str | None = None,
    azure_ad_tenant_id: str | None = None,
):
>>>>>>> fce4027f
    """Return a connection to the database."""
    return Connection(
        cluster,
        database,
        msi,
        workload_identity,
        user_msi,
        azure_ad_client_id,
        azure_ad_client_secret,
        azure_ad_tenant_id,
    )


class Connection:
    """Connection to Kusto cluster."""

    def __init__(
        self,
        cluster: str,
        database: str,
        msi: bool = False,
        workload_identity: bool = False,
<<<<<<< HEAD
        user_msi: Optional[str] = None,
        azure_ad_client_id: Optional[str] = None,
        azure_ad_client_secret: Optional[str] = None,
        azure_ad_tenant_id: Optional[str] = None,
    ):  # pylint: disable=too-many-positional-arguments
=======
        user_msi: str | None = None,
        azure_ad_client_id: str | None = None,
        azure_ad_client_secret: str | None = None,
        azure_ad_tenant_id: str | None = None,
    ):
>>>>>>> fce4027f
        self.closed = False
        self.cursors: list[Cursor] = []
        kcsb = None

        if azure_ad_client_id and azure_ad_client_secret and azure_ad_tenant_id:
            # Service Principal auth
            kcsb = KustoConnectionStringBuilder.with_aad_application_key_authentication(
                connection_string=cluster,
                aad_app_id=azure_ad_client_id,
                app_key=azure_ad_client_secret,
                authority_id=azure_ad_tenant_id,
            )
        elif workload_identity:
            # Workload Identity
<<<<<<< HEAD
            kcsb = KustoConnectionStringBuilder.with_azure_token_credential(cluster, WorkloadIdentityCredential())
=======
            kcsb = KustoConnectionStringBuilder.with_azure_token_credential(
                cluster, WorkloadIdentityCredential()
            )
>>>>>>> fce4027f
        elif msi:
            # Managed Service Identity (MSI)
            if user_msi is None or user_msi == "":
                # System managed identity
<<<<<<< HEAD
                kcsb = KustoConnectionStringBuilder.with_aad_managed_service_identity_authentication(cluster)
=======
                kcsb = KustoConnectionStringBuilder.with_aad_managed_service_identity_authentication(
                    cluster
                )
>>>>>>> fce4027f
            else:
                # user managed identity
                kcsb = KustoConnectionStringBuilder.with_aad_managed_service_identity_authentication(
                    cluster, client_id=user_msi
                )
        else:
            # neither SP or MSI
            kcsb = KustoConnectionStringBuilder.with_az_cli_authentication(cluster)
<<<<<<< HEAD
        kcsb._set_connector_details("sqlalchemy-kusto", "1.1.0")  # pylint: disable=protected-access
=======
        kcsb._set_connector_details("sqlalchemy-kusto", "1.1.0")
>>>>>>> fce4027f
        self.kusto_client = KustoClient(kcsb)
        self.database = database
        self.properties = ClientRequestProperties()

    @check_closed
    def close(self):
        """Close the connection now. Kusto does not require to close the connection."""
        for cursor in self.cursors:
            cursor.close()

    @check_closed
    def commit(self):
        """Kusto does not support transactions."""

    @check_closed
    def cursor(self):
        """Return a new Cursor Object using the connection."""
        cursor = Cursor(
            self.kusto_client,
            self.database,
            self.properties,
        )

        self.cursors.append(cursor)

        return cursor

    @check_closed
    def execute(self, operation, parameters=None):
        """Execute operation inside cursor. DBAPI Spec does not mention this method but SQLAlchemy requires it."""
        return self.cursor().execute(operation, parameters)

    def __enter__(self):
        return self.cursor()

    def __exit__(self, *exc):
        self.close()


CursorDescriptionRow = namedtuple(
    "CursorDescriptionRow",
    ["name", "type", "display_size", "internal_size", "precision", "scale", "null_ok"],
)


class Cursor:
    """Connection cursor."""

    def __init__(
        self,
        kusto_client: KustoClient,
        database: str,
        properties: ClientRequestProperties | None = None,
    ):
        self._results: list[tuple[Any, ...]] | None = None
        self.kusto_client = kusto_client
        self.database = database
        self.closed = False
        self.description: list[CursorDescriptionRow] | None = None
        self.current_item_index = 0
        self.properties = (
            properties if properties is not None else ClientRequestProperties()
        )

    @property
    @check_result
    @check_closed
    def rowcount(self) -> int:
        """Counts the number of rows on a result."""
        # Consumes the iterator
        results = list(self._results)  # type: ignore # check_result decorator will ensure that value is not None
        return len(results)

    @check_closed
    def close(self):
        """Closes the cursor."""

    @check_closed
    def execute(self, operation, parameters=None) -> "Cursor":
        """Executes query. Supports only SELECT statements."""
        if operation.lower().startswith("select"):
            self.properties.set_option("query_language", "sql")
        else:
            self.properties.set_option("query_language", "kql")

        query = Cursor._apply_parameters(operation, parameters)
        query = query.rstrip()
        try:
            server_response = self.kusto_client.execute(
                self.database, query, self.properties
            )
        except KustoServiceError as kusto_error:
            raise errors.DatabaseError(str(kusto_error)) from kusto_error
        except KustoAuthenticationError as context_error:
            raise errors.OperationalError(str(context_error)) from context_error

        rows = []
        for row in server_response.primary_results[0]:
            rows.append(tuple(row.to_list()))
        self._results = rows
        self.description = self._get_description_from_columns(
            server_response.primary_results[0].columns
        )
        return self

    @check_closed
    def executemany(self, operation, seq_of_parameters=None):
        """Not supported."""
        raise NotImplementedError(
            "`executemany` is not supported, use `execute` instead"
        )

    @check_result
    @check_closed
    def fetchone(self):
        """
        Fetches the next row of a query result set, returning a single sequence,
        or `None` when no more data is available.
        """
        if self.rowcount > self.current_item_index:
            item = self._results[self.current_item_index]  # type: ignore
            self.current_item_index += 1
            return item

        return None

    @check_result
    @check_closed
<<<<<<< HEAD
    def fetchmany(self, size: Optional[int] = None):
=======
    def fetchmany(self, size: int | None = None):
>>>>>>> fce4027f
        """
        Fetches the next set of rows of a query result, returning a sequence of
        sequences (e.g. a list of tuples). An empty sequence is returned when
        no more rows are available.
        """
        if size:
            items = self._results[self.current_item_index : self.current_item_index + size]  # type: ignore
            self.current_item_index += size
            return items

        return self._results

    @check_result
    @check_closed
    def fetchall(self):
        """
        Fetches all (remaining) rows of a query result, returning them as a
        sequence of sequences (e.g. a list of tuples). Note that the cursor's
        arraysize attribute can affect the performance of this operation.
        """
        return list(self._results)  # type: ignore

    @check_closed
    def setinputsizes(self, sizes):
        """Not supported."""

    @check_closed
    def setoutputsizes(self, sizes):
        """Not supported."""

    @staticmethod
    def _get_description_from_columns(
        columns: list[KustoResultColumn],
    ) -> list[CursorDescriptionRow]:
        """Gets CursorDescriptionRow for Kusto columns."""
        return [
            CursorDescriptionRow(
                name=column.column_name,
                type=column.column_type,
                display_size=None,
                internal_size=None,
                precision=None,
                scale=None,
                null_ok=True,
            )
            for column in columns
        ]

    @check_closed
    def __iter__(self):
        return self

    @check_result
    @check_closed
    def __next__(self):
        return next(self._results)  # type: ignore

    next = __next__

    @staticmethod
    def _apply_parameters(operation, parameters: dict) -> str:
        """Applies parameters to operation string."""
        if not parameters:
            return operation

        escaped_parameters = {
            key: Cursor._escape(value) for key, value in parameters.items()
        }
        return operation % escaped_parameters

    @staticmethod
    def _escape(value: Any) -> str:
        """
        Escape the parameter value.

        Note that bool is a subclass of int so order of statements matter.
        """
        if value == "*":
            return value
        if isinstance(value, str):
            return "'{}'".format(value.replace("'", "''"))
        if isinstance(value, bool):
            return "TRUE" if value else "FALSE"
        if isinstance(value, int | float):
            return str(value)
        if isinstance(value, list | tuple):
            return ", ".join(Cursor._escape(element) for element in value)

        return value<|MERGE_RESOLUTION|>--- conflicted
+++ resolved
@@ -2,15 +2,12 @@
 from typing import Any
 
 from azure.identity import WorkloadIdentityCredential
-<<<<<<< HEAD
-from azure.kusto.data import ClientRequestProperties, KustoClient, KustoConnectionStringBuilder
-=======
+
 from azure.kusto.data import (
     ClientRequestProperties,
     KustoClient,
     KustoConnectionStringBuilder,
 )
->>>>>>> fce4027f
 from azure.kusto.data._models import KustoResultColumn
 from azure.kusto.data.exceptions import KustoAuthenticationError, KustoServiceError
 
@@ -22,11 +19,7 @@
 
     def decorator(self, *args, **kwargs):
         if self.closed:
-<<<<<<< HEAD
-            raise ValueError("{klass} already closed".format(klass=self.__class__.__name__))
-=======
             raise ValueError(f"{self.__class__.__name__} already closed")
->>>>>>> fce4027f
         return func(self, *args, **kwargs)
 
     return decorator
@@ -36,11 +29,8 @@
     """Decorator that checks if the cursor has results from `execute`."""
 
     def decorator(self, *args, **kwargs):
-<<<<<<< HEAD
-        if self._results is None:  # pylint: disable=protected-access
-=======
+
         if self._results is None:
->>>>>>> fce4027f
             raise ValueError("Called before `execute`")
         return func(self, *args, **kwargs)
 
@@ -51,21 +41,12 @@
     cluster: str,
     database: str,
     msi: bool = False,
-<<<<<<< HEAD
-    user_msi: Optional[str] = None,
-    workload_identity: bool = False,
-    azure_ad_client_id: Optional[str] = None,
-    azure_ad_client_secret: Optional[str] = None,
-    azure_ad_tenant_id: Optional[str] = None,
-):  # pylint: disable=too-many-positional-arguments
-=======
     workload_identity: bool = False,
     user_msi: str | None = None,
     azure_ad_client_id: str | None = None,
     azure_ad_client_secret: str | None = None,
     azure_ad_tenant_id: str | None = None,
 ):
->>>>>>> fce4027f
     """Return a connection to the database."""
     return Connection(
         cluster,
@@ -88,19 +69,11 @@
         database: str,
         msi: bool = False,
         workload_identity: bool = False,
-<<<<<<< HEAD
-        user_msi: Optional[str] = None,
-        azure_ad_client_id: Optional[str] = None,
-        azure_ad_client_secret: Optional[str] = None,
-        azure_ad_tenant_id: Optional[str] = None,
-    ):  # pylint: disable=too-many-positional-arguments
-=======
         user_msi: str | None = None,
         azure_ad_client_id: str | None = None,
         azure_ad_client_secret: str | None = None,
         azure_ad_tenant_id: str | None = None,
     ):
->>>>>>> fce4027f
         self.closed = False
         self.cursors: list[Cursor] = []
         kcsb = None
@@ -115,24 +88,14 @@
             )
         elif workload_identity:
             # Workload Identity
-<<<<<<< HEAD
-            kcsb = KustoConnectionStringBuilder.with_azure_token_credential(cluster, WorkloadIdentityCredential())
-=======
             kcsb = KustoConnectionStringBuilder.with_azure_token_credential(
                 cluster, WorkloadIdentityCredential()
             )
->>>>>>> fce4027f
         elif msi:
             # Managed Service Identity (MSI)
             if user_msi is None or user_msi == "":
                 # System managed identity
-<<<<<<< HEAD
                 kcsb = KustoConnectionStringBuilder.with_aad_managed_service_identity_authentication(cluster)
-=======
-                kcsb = KustoConnectionStringBuilder.with_aad_managed_service_identity_authentication(
-                    cluster
-                )
->>>>>>> fce4027f
             else:
                 # user managed identity
                 kcsb = KustoConnectionStringBuilder.with_aad_managed_service_identity_authentication(
@@ -141,11 +104,7 @@
         else:
             # neither SP or MSI
             kcsb = KustoConnectionStringBuilder.with_az_cli_authentication(cluster)
-<<<<<<< HEAD
-        kcsb._set_connector_details("sqlalchemy-kusto", "1.1.0")  # pylint: disable=protected-access
-=======
         kcsb._set_connector_details("sqlalchemy-kusto", "1.1.0")
->>>>>>> fce4027f
         self.kusto_client = KustoClient(kcsb)
         self.database = database
         self.properties = ClientRequestProperties()
@@ -274,11 +233,7 @@
 
     @check_result
     @check_closed
-<<<<<<< HEAD
-    def fetchmany(self, size: Optional[int] = None):
-=======
     def fetchmany(self, size: int | None = None):
->>>>>>> fce4027f
         """
         Fetches the next set of rows of a query result, returning a sequence of
         sequences (e.g. a list of tuples). An empty sequence is returned when
