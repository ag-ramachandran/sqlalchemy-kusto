import pytest
import sqlalchemy as sa
from sqlalchemy import (
    Column,
<<<<<<< HEAD
    Integer,
=======
>>>>>>> fce4027f
    MetaData,
    String,
    Table,
    column,
    create_engine,
<<<<<<< HEAD
    distinct,
=======
>>>>>>> fce4027f
    literal_column,
    select,
    text,
)
from sqlalchemy.sql.selectable import TextAsFrom

from sqlalchemy_kusto.dialect_kql import KustoKqlCompiler

engine = create_engine("kustokql+https://localhost/testdb")


def test_compiler_with_projection() -> None:
    statement_str = "logs | take 10"
    stmt = TextAsFrom(sa.text(statement_str), []).alias("virtual_table")
    query = sa.select(
        from_obj=stmt,
        columns=[
            column("Id").label("id"),
            column("TypeId").label("tId"),
            column("Type"),
        ],
    )
    query = query.select_from(stmt)
    query = query.limit(10)

    query_compiled = str(query.compile(engine)).replace("\n", "")
    query_expected = (
        'let virtual_table = (["logs"] '
        "| take 10);virtual_table"
        '| extend ["id"] = ["Id"], ["tId"] = ["TypeId"]'
        '| project ["id"], ["tId"], ["Type"]'
        "| take __[POSTCOMPILE_param_1]"
    )

    assert query_compiled == query_expected


def test_compiler_with_star() -> None:
    statement_str = "logs | take 10"
    stmt = TextAsFrom(sa.text(statement_str), []).alias("virtual_table")
    query = sa.select(
        "*",
        from_obj=stmt,
    )
    query = query.select_from(stmt)
    query = query.limit(10)
    query_compiled = str(query.compile(engine)).replace("\n", "")
<<<<<<< HEAD
    query_expected = 'let virtual_table = (["logs"] | take 10);' "virtual_table" "| take __[POSTCOMPILE_param_1]"
    assert query_compiled == query_expected


def test_select_from_text():
    query = select([column("Field1"), column("Field2")]).select_from(text("logs")).limit(100)
    query_compiled = str(query.compile(engine, compile_kwargs={"literal_binds": True})).replace("\n", "")
    query_expected = '["logs"]| project ["Field1"], ["Field2"]| take 100'
    assert query_compiled == query_expected


@pytest.mark.parametrize(
    "f,expected",
    [
        pytest.param(Column("Field1", String).in_(["1", "One"]), """["Field1"] in ('1', 'One')"""),
        pytest.param(Column("Field1", String).notin_(["1", "One"]), """(["Field1"] not in ('1', 'One'))"""),
        pytest.param(text("Field1 = '1'"), """Field1 == '1'"""),
        pytest.param(Column("Field2", Integer).between(2, 4), """["Field2"] between (2..4)"""),
        pytest.param(Column("Field2", Integer).is_(None), """isnull(["Field2"])"""),
        # pytest.param(Column("Field1", String).contains("FIELD"), """["Field2"] has 'FIELD'"""),
        pytest.param(Column("Field2", Integer).isnot(None), """isnotnull(["Field2"])"""),
        pytest.param(
            (Column("Field2", Integer).isnot(None)).__and__(Column("Field1", String).notin_(["1", "One"])),
            """isnotnull(["Field2"]) and (["Field1"] not in ('1', 'One'))""",
        ),
        pytest.param(
            (Column("Field2", Integer).isnot(None)).__or__(Column("Field1", String).notin_(["1", "One"])),
            """isnotnull(["Field2"]) or (["Field1"] not in ('1', 'One'))""",
        ),
    ],
)
def test_where_predicates(f, expected):
    query = (select([column("Field1"), column("Field2")]).select_from(text("logs")).where(f)).limit(100)
    query_compiled = str(query.compile(engine, compile_kwargs={"literal_binds": True})).replace("\n", "")
    query_expected = f"""["logs"]| where {expected}| project ["Field1"], ["Field2"]| take 100"""
    assert query_compiled == query_expected


def test_group_by_text():
    # create a query from select_query_text creating clause
    event_col = literal_column('"EventInfo_Time" / time(1d)').label("EventInfo_Time")
    active_users_col = literal_column("ActiveUsers").label("ActiveUserMetric")
    query = (
        select([event_col, active_users_col])
        .select_from(text("ActiveUsersLastMonth"))
        .group_by(literal_column('"EventInfo_Time" / time(1d)'))
        .order_by(text("ActiveUserMetric DESC"))
    )

    query_compiled = str(query.compile(engine, compile_kwargs={"literal_binds": True})).replace("\n", "")
    # raw query text from query
    query_expected = (
        '["ActiveUsersLastMonth"]| extend ["ActiveUserMetric"] = ["ActiveUsers"], '
        '["EventInfo_Time"] = ["EventInfo_Time"] / time(1d)'
        '| summarize   by ["EventInfo_Time"] / time(1d)'
        '| project ["EventInfo_Time"], ["ActiveUserMetric"]'
        '| order by ["ActiveUserMetric"] desc'
    )
    assert query_compiled == query_expected


def test_group_by_text_vaccine_dataset():
    # SELECT country_name AS country_name FROM superset."CovidVaccineData" GROUP BY country_name ORDER BY country_name ASC
    query = (
        select([literal_column("country_name").label("country_name")])
        .select_from(text('superset."CovidVaccineData"'))
        .group_by(literal_column("country_name"))
        .order_by(text("country_name ASC"))
    )
    query_compiled = str(query.compile(engine, compile_kwargs={"literal_binds": True})).replace("\n", "")
    query_expected = (
        'database("superset").["CovidVaccineData"]| '
        'extend ["country_name"] = ["country_name"]| '
        'summarize   by ["country_name"]| '
        'project ["country_name"]| order by ["country_name"] asc'
    )
    assert query_compiled == query_expected


def test_is_kql_function():
    assert KustoKqlCompiler._is_kql_function(
        """case(Size <= 3, "Small",
                       Size <= 10, "Medium",
                       "Large")"""
    )
    assert KustoKqlCompiler._is_kql_function("""bin(time(16d), 7d)""")
    assert KustoKqlCompiler._is_kql_function(
        """iff((EventType in ("Heavy Rain", "Flash Flood", "Flood")), "Rain event", "Not rain event")"""
    )


def test_distinct_count_by_text():
    # create a query from select_query_text creating clause
    # 'SELECT "EventInfo_Time" / time(1d) AS "EventInfo_Time", count(DISTINCT ActiveUsers) AS "DistinctUsers"
    # FROM ActiveUsersLastMonth GROUP BY "EventInfo_Time" / time(1d) ORDER BY ActiveUserMetric DESC'
    event_col = literal_column('"EventInfo_Time" / time(1d)').label("EventInfo_Time")
    active_users_col = literal_column("ActiveUsers")
    query = (
        select([event_col, sa.func.count(distinct(active_users_col)).label("DistinctUsers")])
        .select_from(text("ActiveUsersLastMonth"))
        .group_by(literal_column('"EventInfo_Time" / time(1d)'))
        .order_by(text("ActiveUserMetric DESC"))
    )
    query_compiled = str(query.compile(engine, compile_kwargs={"literal_binds": True})).replace("\n", "")
    # raw query text from query
    query_expected = (
        '["ActiveUsersLastMonth"]'
        '| extend ["EventInfo_Time"] = ["EventInfo_Time"] / time(1d)'
        '| summarize ["DistinctUsers"] = dcount(["ActiveUsers"])  by ["EventInfo_Time"] / time(1d)'
        '| project ["EventInfo_Time"], ["DistinctUsers"]'
        '| order by ["ActiveUserMetric"] desc'
    )
    assert query_compiled == query_expected


def test_distinct_count_alt_by_text():
    # create a query from select_query_text creating clause
    # 'SELECT "EventInfo_Time" / time(1d) AS "EventInfo_Time", count_distinct(ActiveUsers) AS "DistinctUsers"
    # FROM ActiveUsersLastMonth GROUP BY "EventInfo_Time" / time(1d) ORDER BY ActiveUserMetric DESC'
    event_col = literal_column("EventInfo_Time / time(1d)").label("EventInfo_Time")
    active_users_col = literal_column("COUNT_DISTINCT(ActiveUsers)")
    query = (
        select([event_col, active_users_col.label("DistinctUsers")])
        .select_from(text("ActiveUsersLastMonth"))
        .group_by(literal_column("EventInfo_Time / time(1d)"))
        .order_by(text("ActiveUserMetric DESC"))
    )
    query_compiled = str(query.compile(engine, compile_kwargs={"literal_binds": True})).replace("\n", "")
    # raw query text from query
    query_expected = (
        '["ActiveUsersLastMonth"]'
        '| extend ["EventInfo_Time"] = ["EventInfo_Time"] / time(1d)'
        '| summarize ["DistinctUsers"] = dcount(["ActiveUsers"])  by ["EventInfo_Time"] / time(1d)'
        '| project ["EventInfo_Time"], ["DistinctUsers"]'
        '| order by ["ActiveUserMetric"] desc'
    )
=======
    query_expected = (
        'let virtual_table = (["logs"] | take 10);'
        "virtual_table"
        "| take __[POSTCOMPILE_param_1]"
    )

    assert query_compiled == query_expected


def test_select_from_text() -> None:
    query = (
        select([column("Field1"), column("Field2")])
        .select_from(text("logs"))
        .limit(100)
    )
    query_compiled = str(
        query.compile(engine, compile_kwargs={"literal_binds": True})
    ).replace("\n", "")
    query_expected = '["logs"]' "| project Field1, Field2" "| take 100"
>>>>>>> fce4027f

    assert query_compiled == query_expected


<<<<<<< HEAD
def test_escape_and_quote_columns():
    assert KustoKqlCompiler._escape_and_quote_columns("EventInfo_Time") == '["EventInfo_Time"]'
    assert KustoKqlCompiler._escape_and_quote_columns('["UserId"]') == '["UserId"]'
    assert KustoKqlCompiler._escape_and_quote_columns("EventInfo_Time / time(1d)") == '["EventInfo_Time"] / time(1d)'


@pytest.mark.parametrize(
    "sql_aggregate, column_name, is_distinct, expected_kql",
    [
        ("count(*)", None, False, "count()"),
        ("count", "UserId", False, 'count(["UserId"])'),
        ("count(distinct", "CustomerId", True, 'dcount(["CustomerId"])'),
        ("count_distinct", "CustomerId", True, 'dcount(["CustomerId"])'),
        ("sum", "Sales", False, 'sum(["Sales"])'),
        ("avg", "ResponseTime", False, 'avg(["ResponseTime"])'),
        ("AVG", "ResponseTime", False, 'avg(["ResponseTime"])'),
        ("min", "Size", False, 'min(["Size"])'),
        ("max", "Area", False, 'max(["Area"])'),
        ("unknown", "Column", False, None),
    ],
)
def test_sql_to_kql_aggregate(sql_aggregate, column_name, is_distinct, expected_kql):
    assert KustoKqlCompiler._sql_to_kql_aggregate(sql_aggregate, column_name, is_distinct) == expected_kql


def test_use_table():
=======
def test_use_table() -> None:
>>>>>>> fce4027f
    metadata = MetaData()
    stream = Table(
        "logs",
        metadata,
        Column("Field1", String),
        Column("Field2", String),
    )

    query = stream.select().limit(5)
    query_compiled = str(query.compile(engine)).replace("\n", "")

<<<<<<< HEAD
    query_expected = '["logs"]' '| project ["Field1"], ["Field2"]| take __[POSTCOMPILE_param_1]'
=======
    query_expected = (
        '["logs"]' "| project Field1, Field2" "| take __[POSTCOMPILE_param_1]"
    )
>>>>>>> fce4027f
    assert query_compiled == query_expected


def test_limit() -> None:
    sql = "logs"
    limit = 5
<<<<<<< HEAD
    query = select("*").select_from(TextAsFrom(text(sql), ["*"]).alias("inner_qry")).limit(limit)
    query_compiled = str(query.compile(engine, compile_kwargs={"literal_binds": True})).replace("\n", "")
=======
    query = (
        select("*")
        .select_from(TextAsFrom(text(sql), ["*"]).alias("inner_qry"))
        .limit(limit)
    )

    query_compiled = str(
        query.compile(engine, compile_kwargs={"literal_binds": True})
    ).replace("\n", "")

>>>>>>> fce4027f
    query_expected = 'let inner_qry = (["logs"]);' "inner_qry" "| take 5"
    assert query_compiled == query_expected


def test_select_count() -> None:
    kql_query = "logs"
    column_count = literal_column("count(*)").label("count")
    query = (
        select([column_count])
        .select_from(TextAsFrom(text(kql_query), ["*"]).alias("inner_qry"))
        .where(text("Field1 > 1"))
        .where(text("Field2 < 2"))
        .order_by(text("count DESC"))
        .limit(5)
    )

    query_compiled = str(
        query.compile(engine, compile_kwargs={"literal_binds": True})
    ).replace("\n", "")

    query_expected = (
        'let inner_qry = (["logs"]);'
        "inner_qry"
        "| where Field1 > 1 and Field2 < 2"
        '| summarize ["count"] = count() '
        '| project ["count"]'
        '| order by ["count"] desc'
        "| take 5"
    )

    assert query_compiled == query_expected


def test_select_with_let() -> None:
    kql_query = "let x = 5; let y = 3; MyTable | where Field1 == x and Field2 == y"
    query = (
        select("*")
        .select_from(TextAsFrom(text(kql_query), ["*"]).alias("inner_qry"))
        .limit(5)
    )

    query_compiled = str(
        query.compile(engine, compile_kwargs={"literal_binds": True})
    ).replace("\n", "")

    query_expected = (
        "let x = 5;"
        "let y = 3;"
        'let inner_qry = (["MyTable"] | where Field1 == x and Field2 == y);'
        "inner_qry"
        "| take 5"
    )

    assert query_compiled == query_expected


def test_quotes() -> None:
    quote = engine.dialect.identifier_preparer.quote
    metadata = MetaData()
    stream = Table(
        "logs",
        metadata,
        Column(quote("Field1"), String),
        Column(quote("Field2"), String),
    )
    query = stream.select().limit(5)

    query_compiled = str(query.compile(engine)).replace("\n", "")

    # fmt: off
    query_expected = (
        '["logs"]'
        '| project ["Field1"], ["Field2"]'
        "| take __[POSTCOMPILE_param_1]"
    )
    # fmt: on

    assert query_compiled == query_expected


@pytest.mark.parametrize(
    ("schema_name", "table_name", "expected_table_name"),
    [
        ("schema", "table", 'database("schema").["table"]'),
        ("schema", '"table.name"', 'database("schema").["table.name"]'),
        ('"schema.name"', "table", 'database("schema.name").["table"]'),
        ('"schema.name"', '"table.name"', 'database("schema.name").["table.name"]'),
        ('"schema name"', '"table name"', 'database("schema name").["table name"]'),
        (None, '"table.name"', '["table.name"]'),
        (None, "MyTable", '["MyTable"]'),
    ],
)
def test_schema_from_metadata(
    table_name: str, schema_name: str, expected_table_name: str
) -> None:
    metadata = MetaData(schema=schema_name) if schema_name else MetaData()
    stream = Table(
        table_name,
        metadata,
    )
    query = stream.select().limit(5)
    query_compiled = str(query.compile(engine)).replace("\n", "")
    query_expected = f"{expected_table_name}| take __[POSTCOMPILE_param_1]"
    assert query_compiled == query_expected


@pytest.mark.parametrize(
<<<<<<< HEAD
    "column_name,expected_aggregate",
    [
        ("AVG(Score)", 'avg(["Score"])'),
        ('AVG("2014")', 'avg(["2014"])'),
        ('sum("2014")', 'sum(["2014"])'),
        ("SUM(scores)", 'sum(["scores"])'),
        ('MIN("scores")', 'min(["scores"])'),
        ('MIN(["scores"])', 'min(["scores"])'),
        ("max(scores)", 'max(["scores"])'),
        ("startofmonth(somedate)", None),
        ("startofmonth(somedate)/time(1d)", None),
    ],
)
def test_match_aggregates(column_name: str, expected_aggregate: str):
    kql_agg = KustoKqlCompiler._extract_maybe_agg_column_parts(column_name)
    if expected_aggregate:
        assert kql_agg is not None
        assert kql_agg == expected_aggregate
    else:
        assert kql_agg is None


@pytest.mark.parametrize(
    "query_table_name,expected_table_name",
=======
    ("query_table_name", "expected_table_name"),
>>>>>>> fce4027f
    [
        ("schema.table", 'database("schema").["table"]'),
        ('schema."table.name"', 'database("schema").["table.name"]'),
        ('"schema.name".table', 'database("schema.name").["table"]'),
        ('"schema.name"."table.name"', 'database("schema.name").["table.name"]'),
        ('"schema name"."table name"', 'database("schema name").["table name"]'),
        ('"table.name"', '["table.name"]'),
        ("MyTable", '["MyTable"]'),
        ('["schema"].["table"]', 'database("schema").["table"]'),
        ('["table"]', '["table"]'),
    ],
)
def test_schema_from_query(query_table_name: str, expected_table_name: str) -> None:
    query = (
        select("*")
        .select_from(TextAsFrom(text(query_table_name), ["*"]).alias("inner_qry"))
        .limit(5)
    )

    query_compiled = str(
        query.compile(engine, compile_kwargs={"literal_binds": True})
    ).replace("\n", "")

    query_expected = f"let inner_qry = ({expected_table_name});inner_qry| take 5"
    assert query_compiled == query_expected<|MERGE_RESOLUTION|>--- conflicted
+++ resolved
@@ -2,19 +2,13 @@
 import sqlalchemy as sa
 from sqlalchemy import (
     Column,
-<<<<<<< HEAD
     Integer,
-=======
->>>>>>> fce4027f
     MetaData,
     String,
     Table,
     column,
     create_engine,
-<<<<<<< HEAD
     distinct,
-=======
->>>>>>> fce4027f
     literal_column,
     select,
     text,
@@ -62,16 +56,26 @@
     query = query.select_from(stmt)
     query = query.limit(10)
     query_compiled = str(query.compile(engine)).replace("\n", "")
-<<<<<<< HEAD
-    query_expected = 'let virtual_table = (["logs"] | take 10);' "virtual_table" "| take __[POSTCOMPILE_param_1]"
-    assert query_compiled == query_expected
-
-
-def test_select_from_text():
-    query = select([column("Field1"), column("Field2")]).select_from(text("logs")).limit(100)
-    query_compiled = str(query.compile(engine, compile_kwargs={"literal_binds": True})).replace("\n", "")
+    query_expected = (
+        'let virtual_table = (["logs"] | take 10);'
+        "virtual_table"
+        "| take __[POSTCOMPILE_param_1]"
+    )
+
+    assert query_compiled == query_expected
+
+
+def test_select_from_text() -> None:
+    query = (
+        select([column("Field1"), column("Field2")])
+        .select_from(text("logs"))
+        .limit(100)
+    )
+    query_compiled = str(
+        query.compile(engine, compile_kwargs={"literal_binds": True})
+    ).replace("\n", "")
     query_expected = '["logs"]| project ["Field1"], ["Field2"]| take 100'
-    assert query_compiled == query_expected
+    assert query_compiled == query_expected  
 
 
 @pytest.mark.parametrize(
@@ -199,32 +203,10 @@
         '| project ["EventInfo_Time"], ["DistinctUsers"]'
         '| order by ["ActiveUserMetric"] desc'
     )
-=======
-    query_expected = (
-        'let virtual_table = (["logs"] | take 10);'
-        "virtual_table"
-        "| take __[POSTCOMPILE_param_1]"
-    )
-
-    assert query_compiled == query_expected
-
-
-def test_select_from_text() -> None:
-    query = (
-        select([column("Field1"), column("Field2")])
-        .select_from(text("logs"))
-        .limit(100)
-    )
-    query_compiled = str(
-        query.compile(engine, compile_kwargs={"literal_binds": True})
-    ).replace("\n", "")
-    query_expected = '["logs"]' "| project Field1, Field2" "| take 100"
->>>>>>> fce4027f
-
-    assert query_compiled == query_expected
-
-
-<<<<<<< HEAD
+
+    assert query_compiled == query_expected
+
+
 def test_escape_and_quote_columns():
     assert KustoKqlCompiler._escape_and_quote_columns("EventInfo_Time") == '["EventInfo_Time"]'
     assert KustoKqlCompiler._escape_and_quote_columns('["UserId"]') == '["UserId"]'
@@ -250,10 +232,7 @@
     assert KustoKqlCompiler._sql_to_kql_aggregate(sql_aggregate, column_name, is_distinct) == expected_kql
 
 
-def test_use_table():
-=======
 def test_use_table() -> None:
->>>>>>> fce4027f
     metadata = MetaData()
     stream = Table(
         "logs",
@@ -265,23 +244,13 @@
     query = stream.select().limit(5)
     query_compiled = str(query.compile(engine)).replace("\n", "")
 
-<<<<<<< HEAD
     query_expected = '["logs"]' '| project ["Field1"], ["Field2"]| take __[POSTCOMPILE_param_1]'
-=======
-    query_expected = (
-        '["logs"]' "| project Field1, Field2" "| take __[POSTCOMPILE_param_1]"
-    )
->>>>>>> fce4027f
     assert query_compiled == query_expected
 
 
 def test_limit() -> None:
     sql = "logs"
     limit = 5
-<<<<<<< HEAD
-    query = select("*").select_from(TextAsFrom(text(sql), ["*"]).alias("inner_qry")).limit(limit)
-    query_compiled = str(query.compile(engine, compile_kwargs={"literal_binds": True})).replace("\n", "")
-=======
     query = (
         select("*")
         .select_from(TextAsFrom(text(sql), ["*"]).alias("inner_qry"))
@@ -292,7 +261,6 @@
         query.compile(engine, compile_kwargs={"literal_binds": True})
     ).replace("\n", "")
 
->>>>>>> fce4027f
     query_expected = 'let inner_qry = (["logs"]);' "inner_qry" "| take 5"
     assert query_compiled == query_expected
 
@@ -400,8 +368,7 @@
 
 
 @pytest.mark.parametrize(
-<<<<<<< HEAD
-    "column_name,expected_aggregate",
+    ("column_name", "expected_aggregate"),
     [
         ("AVG(Score)", 'avg(["Score"])'),
         ('AVG("2014")', 'avg(["2014"])'),
@@ -424,10 +391,7 @@
 
 
 @pytest.mark.parametrize(
-    "query_table_name,expected_table_name",
-=======
     ("query_table_name", "expected_table_name"),
->>>>>>> fce4027f
     [
         ("schema.table", 'database("schema").["table"]'),
         ('schema."table.name"', 'database("schema").["table.name"]'),
